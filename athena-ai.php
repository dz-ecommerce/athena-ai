--- conflicted
+++ resolved
@@ -1,6 +1,5 @@
 <?php
 /**
-<<<<<<< HEAD
  * Plugin Name: Athena AI
  * Plugin URI: https://your-domain.com/athena-ai
  * Description: A powerful AI integration plugin for WordPress
@@ -9,18 +8,6 @@
  * Author URI: https://your-domain.com
  * Text Domain: athena-ai
  * Domain Path: /languages
-=======
- * Plugin Name:       Athena AI
- * Plugin URI:        https://example.com/plugins/athena-ai
- * Description:       A powerful AI assistant for WordPress that helps you create and manage content.
- * Version: 1.2.6
- * Author:            Your Name
- * Author URI:        https://example.com
- * License:           GPL-2.0+
- * License URI:       http://www.gnu.org/licenses/gpl-2.0.txt
- * Text Domain:       athena-ai
- * Domain Path:       /languages
->>>>>>> e1d52dcb
  * Requires at least: 5.8
  * Requires PHP:      7.4
  */
@@ -31,11 +18,7 @@
 }
 
 // Define plugin constants
-<<<<<<< HEAD
 define('ATHENA_AI_VERSION', '2.2.1');
-=======
-define('ATHENA_AI_VERSION', '1.2.6');
->>>>>>> e1d52dcb
 define('ATHENA_AI_PLUGIN_FILE', __FILE__);
 define('ATHENA_AI_PLUGIN_DIR', plugin_dir_path(__FILE__));
 define('ATHENA_AI_PLUGIN_URL', plugin_dir_url(__FILE__));
